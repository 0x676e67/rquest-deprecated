[package]
name = "rquest"
version = "0.11.103"
description = "An easy and powerful Rust HTTP Client with TLS/JA3/JA4/HTTP2 fingerprinting impersonate"
keywords = ["http", "request", "client", "websocket", "ja3"]
categories = ["web-programming::http-client"]
repository = "https://github.com/0x676e67/rquest"
documentation = "https://docs.rs/rquest"
authors = ["0x676e67 <gngppz@gmail.com>"]
readme = "README.md"
license = "MIT"
edition = "2021"
rust-version = "1.80"
autotests = true

[package.metadata.docs.rs]
all-features = true
rustdoc-args = ["--cfg", "docsrs"]
targets = ["x86_64-unknown-linux-gnu"]

[features]
default = ["boring-tls", "impersonate"]

boring-tls = ["__boring"]

blocking = ["futures-util/io", "tokio/sync"]

impersonate = ["__impersonate"]

websocket = ["async-tungstenite", "tungstenite", "tokio-util/compat", "impersonate"]

cookies = ["cookie_crate", "cookie_store"]

gzip = ["async-compression", "async-compression/gzip", "tokio-util"]

brotli = ["async-compression", "async-compression/brotli", "tokio-util"]

zstd = ["async-compression", "async-compression/zstd", "tokio-util"]

deflate = ["async-compression", "async-compression/deflate", "tokio-util"]

json = ["serde_json"]

multipart = ["mime_guess"]

hickory-dns = ["hickory-resolver"]

stream = ["tokio/fs", "tokio-util"]

socks = ["tokio-socks"]

# Internal (PRIVATE!) features used to aid testing.
# Don't rely on these whatsoever. They may disappear at anytime.

# Enables common types used for TLS. Useless on its own.
__tls = []

__boring = [
    "boring",
    "tokio-boring",
    "hyper-boring",
    "__tls",
    "boring-sys",
    "foreign-types",
    "antidote",
]

__impersonate = ["__boring", "__browser_common"]

__browser_common = ["brotli", "gzip"]

# When enabled, disable using the cached SYS_PROXIES.
__internal_proxy_sys_no_cache = []

[dependencies]
base64 = "0.22"
http = "0.2"
url = "2.5"
bytes = "1.0"
serde = "1.0"
serde_urlencoded = "0.7.1"
tower-service = "0.3"
futures-core = { version = "0.3.0", default-features = false }
futures-util = { version = "0.3.0", default-features = false }

# Optional deps...

## json
serde_json = { version = "1.0", optional = true }
## multipart
mime_guess = { version = "2.0", default-features = false, optional = true }

encoding_rs = "0.8"
http-body = "0.4.6"
hyper = { package = "hyper_imp", version = "0.14", default-features = false, features = [
    "tcp",
    "http1",
    "http2",
    "client",
    "runtime",
] }
h2 = { package = "h2_imp", version = "0.5.0" }
log = "0.4"
mime = "0.3.17"
percent-encoding = "2.3"
tokio = { version = "1", default-features = false, features = [
    "net",
    "time",
] }
pin-project-lite = "0.2.0"
ipnet = "2.9.0"

# Optional deps...

## boring-tls
boring = { package = "boring-imp", version = "4", optional = true }
boring-sys = { package = "boring-sys-imp", version = "4", optional = true }
hyper-boring = { package = "hyper-boring-imp", version = "4", optional = true }
tokio-boring = { package = "tokio-boring-imp", version = "4", optional = true }
foreign-types = { version = "0.5.0", optional = true }
antidote = { version = "1.0.0", optional = true }

## cookies
cookie_crate = { version = "0.18", package = "cookie", optional = true }
cookie_store = { version = "0.21", optional = true }

## compression
async-compression = { version = "0.4.0", default-features = false, features = ["tokio"], optional = true }
tokio-util = { version = "0.7", default-features = false, features = ["codec", "io"], optional = true }

## socks
tokio-socks = { version = "0.5.1", optional = true }

## websocket
async-tungstenite = { version = "0.23.0", default-features = false, optional = true }
tungstenite = { version = "0.20", default-features = false, features = ["handshake"], optional = true }

## hickory-dns
hickory-resolver = { version = "0.24", optional = true, features = ["tokio-runtime"] }

[dev-dependencies]
env_logger = "0.10.0"
hyper = { package = "hyper_imp", version = "0.14", default-features = false, features = [
    "tcp",
    "stream",
    "http1",
    "http2",
    "client",
    "server",
    "runtime",
] }
serde = { version = "1.0", features = ["derive"] }
libflate = "2.0.0"
brotli_crate = { package = "brotli", version = "3.3.0" }
zstd_crate = { package = "zstd", version = "0.13" }
doc-comment = "0.3"
tokio = { version = "1.0", default-features = false, features = [
    "macros",
    "rt-multi-thread",
] }

[target.'cfg(windows)'.dependencies]
winreg = "0.50.0"

[target.'cfg(target_os = "macos")'.dependencies]
system-configuration = "0.5.1"

[[example]]
name = "blocking"
path = "examples/blocking.rs"
required-features = ["blocking"]

[[example]]
name = "json_dynamic"
path = "examples/json_dynamic.rs"
required-features = ["json"]

[[example]]
name = "json_typed"
path = "examples/json_typed.rs"
required-features = ["json"]

[[example]]
name = "tor_socks"
path = "examples/tor_socks.rs"
required-features = ["socks"]

[[example]]
name = "form"
path = "examples/form.rs"

[[example]]
name = "simple"
path = "examples/simple.rs"

[[example]]
name = "impersonate"
path = "examples/impersonate.rs"
required-features = ["blocking", "socks", "zstd"]

[[example]]
name = "psk_impersonate"
path = "examples/psk_impersonate.rs"
required-features = ["blocking", "socks", "zstd"]

[[example]]
name = "set_proxies"
path = "examples/set_proxies.rs"
required-features = ["blocking", "socks", "zstd", "socks"]

[[example]]
name = "set_local_address"
path = "examples/set_local_address.rs"
required-features = ["blocking", "socks", "zstd"]

<<<<<<< HEAD
[[example]]
=======
[pexample]
>>>>>>> 31560869
name = "set_interface"
path = "examples/set_interface.rs"

[[example]]
name = "websocket"
path = "examples/websocket.rs"
required-features = ["websocket", "blocking", "socks", "cookies"]

[[test]]
name = "blocking"
path = "tests/blocking.rs"
required-features = ["blocking"]

[[test]]
name = "cookie"
path = "tests/cookie.rs"
required-features = ["cookies"]

[[test]]
name = "gzip"
path = "tests/gzip.rs"
required-features = ["gzip"]

[[test]]
name = "brotli"
path = "tests/brotli.rs"
required-features = ["brotli"]

[[test]]
name = "deflate"
path = "tests/deflate.rs"
required-features = ["deflate"]

[[test]]
name = "multipart"
path = "tests/multipart.rs"
required-features = ["multipart"]<|MERGE_RESOLUTION|>--- conflicted
+++ resolved
@@ -206,20 +206,17 @@
 [[example]]
 name = "set_proxies"
 path = "examples/set_proxies.rs"
-required-features = ["blocking", "socks", "zstd", "socks"]
+required-features = ["blocking", "socks", "zstd"]
 
 [[example]]
 name = "set_local_address"
 path = "examples/set_local_address.rs"
 required-features = ["blocking", "socks", "zstd"]
 
-<<<<<<< HEAD
-[[example]]
-=======
-[pexample]
->>>>>>> 31560869
+[[example]]
 name = "set_interface"
 path = "examples/set_interface.rs"
+required-features = ["blocking", "socks", "zstd"]
 
 [[example]]
 name = "websocket"
