mod support;
<<<<<<< HEAD
use reqwest_impersonate as reqwest;
use support::*;
=======
use support::server;
>>>>>>> 5df3861a

use std::io::Write;

#[tokio::test]
async fn gzip_response() {
    gzip_case(10_000, 4096).await;
}

#[tokio::test]
async fn gzip_single_byte_chunks() {
    gzip_case(10, 1).await;
}

#[tokio::test]
async fn test_gzip_empty_body() {
    let server = server::http(move |req| async move {
        assert_eq!(req.method(), "HEAD");

        http::Response::builder()
            .header("content-encoding", "gzip")
            .header("content-length", 100)
            .body(Default::default())
            .unwrap()
    });

    let client = reqwest::Client::new();
    let res = client
        .head(&format!("http://{}/gzip", server.addr()))
        .send()
        .await
        .unwrap();

    let body = res.text().await.unwrap();

    assert_eq!(body, "");
}

#[tokio::test]
async fn test_accept_header_is_not_changed_if_set() {
    let server = server::http(move |req| async move {
        assert_eq!(req.headers()["accept"], "application/json");
        assert!(req.headers()["accept-encoding"]
            .to_str()
            .unwrap()
            .contains("gzip"));
        http::Response::default()
    });

    let client = reqwest::Client::new();

    let res = client
        .get(&format!("http://{}/accept", server.addr()))
        .header(
            reqwest::header::ACCEPT,
            reqwest::header::HeaderValue::from_static("application/json"),
        )
        .send()
        .await
        .unwrap();

    assert_eq!(res.status(), reqwest::StatusCode::OK);
}

#[tokio::test]
async fn test_accept_encoding_header_is_not_changed_if_set() {
    let server = server::http(move |req| async move {
        assert_eq!(req.headers()["accept"], "*/*");
        assert_eq!(req.headers()["accept-encoding"], "identity");
        http::Response::default()
    });

    let client = reqwest::Client::new();

    let res = client
        .get(&format!("http://{}/accept-encoding", server.addr()))
        .header(
            reqwest::header::ACCEPT_ENCODING,
            reqwest::header::HeaderValue::from_static("identity"),
        )
        .send()
        .await
        .unwrap();

    assert_eq!(res.status(), reqwest::StatusCode::OK);
}

async fn gzip_case(response_size: usize, chunk_size: usize) {
    use futures_util::stream::StreamExt;

    let content: String = (0..response_size)
        .into_iter()
        .map(|i| format!("test {}", i))
        .collect();
    let mut encoder = libflate::gzip::Encoder::new(Vec::new()).unwrap();
    match encoder.write(content.as_bytes()) {
        Ok(n) => assert!(n > 0, "Failed to write to encoder."),
        _ => panic!("Failed to gzip encode string."),
    };

    let gzipped_content = encoder.finish().into_result().unwrap();

    let mut response = format!(
        "\
         HTTP/1.1 200 OK\r\n\
         Server: test-accept\r\n\
         Content-Encoding: gzip\r\n\
         Content-Length: {}\r\n\
         \r\n",
        &gzipped_content.len()
    )
    .into_bytes();
    response.extend(&gzipped_content);

    let server = server::http(move |req| {
        assert!(req.headers()["accept-encoding"]
            .to_str()
            .unwrap()
            .contains("gzip"));

        let gzipped = gzipped_content.clone();
        async move {
            let len = gzipped.len();
            let stream =
                futures_util::stream::unfold((gzipped, 0), move |(gzipped, pos)| async move {
                    let chunk = gzipped.chunks(chunk_size).nth(pos)?.to_vec();

                    Some((chunk, (gzipped, pos + 1)))
                });

            let body = hyper::Body::wrap_stream(stream.map(Ok::<_, std::convert::Infallible>));

            http::Response::builder()
                .header("content-encoding", "gzip")
                .header("content-length", len)
                .body(body)
                .unwrap()
        }
    });

    let client = reqwest::Client::new();

    let res = client
        .get(&format!("http://{}/gzip", server.addr()))
        .send()
        .await
        .expect("response");

    let body = res.text().await.expect("text");
    assert_eq!(body, content);
}<|MERGE_RESOLUTION|>--- conflicted
+++ resolved
@@ -1,10 +1,6 @@
+use reqwest_impersonate as reqwest;
 mod support;
-<<<<<<< HEAD
-use reqwest_impersonate as reqwest;
-use support::*;
-=======
 use support::server;
->>>>>>> 5df3861a
 
 use std::io::Write;
 
